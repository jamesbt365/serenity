//! All the events this library handles.

use chrono::{DateTime, FixedOffset};
use serde::de::Error as DeError;
use serde_json;
#[cfg(feature = "voice")]
use serde_json::Error as JsonError;
use std::collections::HashMap;
use super::utils::deserialize_emojis;
use super::*;
use constants::VoiceOpCode;
use internal::prelude::*;
#[cfg(feature = "cache")]
use cache::{Cache, CacheUpdate};
#[cfg(feature = "cache")]
use internal::RwLockExt;
#[cfg(feature = "cache")]
use std::mem;
#[cfg(feature = "cache")]
use std::collections::hash_map::Entry;

#[cfg(feature = "gateway")]
use constants::OpCode;
#[cfg(feature = "gateway")]
use gateway::GatewayError;

/// Event data for the channel creation event.
///
/// This is fired when:
///
/// - A [`Channel`] is created in a [`Guild`]
/// - A [`PrivateChannel`] is created
/// - The current user is added to a [`Group`]
///
/// [`Channel`]: ../enum.Channel.html
/// [`Group`]: ../struct.Group.html
/// [`Guild`]: ../struct.Guild.html
/// [`PrivateChannel`]: ../struct.PrivateChannel.html
#[derive(Clone, Debug)]
pub struct ChannelCreateEvent {
    /// The channel that was created.
    pub channel: Channel,
}

impl<'de> Deserialize<'de> for ChannelCreateEvent {
    fn deserialize<D: Deserializer<'de>>(deserializer: D) -> StdResult<Self, D::Error> {
        Ok(Self {
            channel: Channel::deserialize(deserializer)?,
        })
    }
}

#[cfg(feature = "cache")]
impl CacheUpdate for ChannelCreateEvent {
    type Output = Channel;

    fn update(&mut self, cache: &mut Cache) -> Option<Self::Output> {
        match self.channel {
            Channel::Group(ref group) => {
                let group = Arc::clone(group);

                let channel_id = group.with_mut(|writer| {
                    for (recipient_id, recipient) in &mut writer.recipients {
                        cache.update_user_entry(&recipient.read());

                        *recipient = Arc::clone(&cache.users[recipient_id]);
                    }

                    writer.channel_id
                });

                let ch = cache.groups.insert(channel_id, group);

                ch.map(Channel::Group)
            },
            Channel::Guild(ref channel) => {
                let (guild_id, channel_id) = channel.with(|channel| (channel.guild_id, channel.id));

                cache.channels.insert(channel_id, Arc::clone(channel));

                cache
                    .guilds
                    .get_mut(&guild_id)
                    .and_then(|guild| {
                        guild
                            .with_mut(|guild| guild.channels.insert(channel_id, Arc::clone(channel)))
                    })
                    .map(Channel::Guild)
            },
            Channel::Private(ref channel) => {
                if let Some(channel) = cache.private_channels.get(&channel.with(|c| c.id)) {
                    return Some(Channel::Private(Arc::clone(&(*channel))));
                }

                let channel = Arc::clone(channel);

                let id = channel.with_mut(|writer| {
                    let user_id = writer.recipient.with_mut(|user| {
                        cache.update_user_entry(user);

                        user.id
                    });

                    writer.recipient = Arc::clone(&cache.users[&user_id]);
                    writer.id
                });

                let ch = cache.private_channels.insert(id, Arc::clone(&channel));
                ch.map(Channel::Private)
            },
            Channel::Category(ref category) => cache
                .categories
<<<<<<< HEAD
                .insert(category.read().id, category.clone())
=======
                .insert(category.read().unwrap().id, Arc::clone(category))
>>>>>>> abe80955
                .map(Channel::Category),
        }
    }
}

#[derive(Clone, Debug)]
pub struct ChannelDeleteEvent {
    pub channel: Channel,
}

#[cfg(feature = "cache")]
impl CacheUpdate for ChannelDeleteEvent {
    type Output = ();

    fn update(&mut self, cache: &mut Cache) -> Option<()> {
        match self.channel {
            Channel::Guild(ref channel) => {
                let (guild_id, channel_id) = channel.with(|channel| (channel.guild_id, channel.id));

                cache.channels.remove(&channel_id);

                cache
                    .guilds
                    .get_mut(&guild_id)
                    .and_then(|guild| guild.with_mut(|g| g.channels.remove(&channel_id)));
            },
            Channel::Category(ref category) => {
                let channel_id = category.with(|cat| cat.id);

                cache.categories.remove(&channel_id);
            },
            // We ignore these two due to the fact that the delete event for dms/groups
            // will _not_ fire anymore.
            Channel::Private(_) | Channel::Group(_) => unreachable!(),
        };

        None
    }
}

impl<'de> Deserialize<'de> for ChannelDeleteEvent {
    fn deserialize<D: Deserializer<'de>>(deserializer: D) -> StdResult<Self, D::Error> {
        Ok(Self {
            channel: Channel::deserialize(deserializer)?,
        })
    }
}

#[derive(Clone, Debug, Deserialize)]
pub struct ChannelPinsUpdateEvent {
    pub channel_id: ChannelId,
    pub last_pin_timestamp: Option<DateTime<FixedOffset>>,
}

#[cfg(feature = "cache")]
impl CacheUpdate for ChannelPinsUpdateEvent {
    type Output = ();

    fn update(&mut self, cache: &mut Cache) -> Option<()> {
        if let Some(channel) = cache.channels.get(&self.channel_id) {
            channel.with_mut(|c| {
                c.last_pin_timestamp = self.last_pin_timestamp;
            });

            return None;
        }

        if let Some(channel) = cache.private_channels.get_mut(&self.channel_id) {
            channel.with_mut(|c| {
                c.last_pin_timestamp = self.last_pin_timestamp;
            });

            return None;
        }

        if let Some(group) = cache.groups.get_mut(&self.channel_id) {
            group.with_mut(|c| {
                c.last_pin_timestamp = self.last_pin_timestamp;
            });

            return None;
        }

        None
    }
}


#[derive(Clone, Debug, Deserialize)]
pub struct ChannelRecipientAddEvent {
    pub channel_id: ChannelId,
    pub user: User,
}

#[cfg(feature = "cache")]
impl CacheUpdate for ChannelRecipientAddEvent {
    type Output = ();

    fn update(&mut self, cache: &mut Cache) -> Option<()> {
        cache.update_user_entry(&self.user);
        let user = Arc::clone(&cache.users[&self.user.id]);

        cache.groups.get_mut(&self.channel_id).map(|group| {
            group.write().recipients.insert(self.user.id, user);
        });

        None
    }
}


#[derive(Clone, Debug, Deserialize)]
pub struct ChannelRecipientRemoveEvent {
    pub channel_id: ChannelId,
    pub user: User,
}

#[cfg(feature = "cache")]
impl CacheUpdate for ChannelRecipientRemoveEvent {
    type Output = ();

    fn update(&mut self, cache: &mut Cache) -> Option<()> {
        cache.groups.get_mut(&self.channel_id).map(|group| {
            group.with_mut(|g| g.recipients.remove(&self.user.id))
        });

        None
    }
}



#[derive(Clone, Debug)]
pub struct ChannelUpdateEvent {
    pub channel: Channel,
}

#[cfg(feature = "cache")]
impl CacheUpdate for ChannelUpdateEvent {
    type Output = ();

    fn update(&mut self, cache: &mut Cache) -> Option<()> {
        match self.channel {
            Channel::Group(ref group) => {
                let (ch_id, no_recipients) =
                    group.with(|g| (g.channel_id, g.recipients.is_empty()));

                match cache.groups.entry(ch_id) {
                    Entry::Vacant(e) => {
                        e.insert(Arc::clone(group));
                    },
                    Entry::Occupied(mut e) => {
                        let mut dest = e.get_mut().write();

                        if no_recipients {
                            let recipients = mem::replace(&mut dest.recipients, HashMap::new());

                            dest.clone_from(&group.read());

                            dest.recipients = recipients;
                        } else {
                            dest.clone_from(&group.read());
                        }
                    },
                }
            },
            Channel::Guild(ref channel) => {
                let (guild_id, channel_id) = channel.with(|channel| (channel.guild_id, channel.id));

                cache.channels.insert(channel_id, Arc::clone(channel));
                cache.guilds.get_mut(&guild_id).map(|guild| {
                    guild
                        .with_mut(|g| g.channels.insert(channel_id, Arc::clone(channel)))
                });
            },
            Channel::Private(ref channel) => {
                cache
                    .private_channels
                    .get_mut(&channel.read().id)
                    .map(|private| private.clone_from(channel));
            },
            Channel::Category(ref category) => {
                cache
                    .categories
                    .get_mut(&category.read().id)
                    .map(|c| c.clone_from(category));
            },
        }

        None
    }
}

impl<'de> Deserialize<'de> for ChannelUpdateEvent {
    fn deserialize<D: Deserializer<'de>>(deserializer: D) -> StdResult<Self, D::Error> {
        Ok(Self {
            channel: Channel::deserialize(deserializer)?,
        })
    }
}

#[derive(Clone, Debug, Deserialize)]
pub struct GuildBanAddEvent {
    pub guild_id: GuildId,
    pub user: User,
}


#[derive(Clone, Debug, Deserialize)]
pub struct GuildBanRemoveEvent {
    pub guild_id: GuildId,
    pub user: User,
}

#[derive(Clone, Debug)]
pub struct GuildCreateEvent {
    pub guild: Guild,
}

#[cfg(feature = "cache")]
impl CacheUpdate for GuildCreateEvent {
    type Output = ();

    fn update(&mut self, cache: &mut Cache) -> Option<()> {
        cache.unavailable_guilds.remove(&self.guild.id);

        let mut guild = self.guild.clone();

        for (user_id, member) in &mut guild.members {
<<<<<<< HEAD
            cache.update_user_entry(&member.user.read());
            let user = cache.users[user_id].clone();
=======
            cache.update_user_entry(&member.user.read().unwrap());
            let user = Arc::clone(&cache.users[user_id]);
>>>>>>> abe80955

            member.user = Arc::clone(&user);
        }

        cache.channels.extend(guild.channels.clone());
        cache
            .guilds
            .insert(self.guild.id, Arc::new(RwLock::new(guild)));

        None
    }
}

impl<'de> Deserialize<'de> for GuildCreateEvent {
    fn deserialize<D: Deserializer<'de>>(deserializer: D) -> StdResult<Self, D::Error> {
        Ok(Self {
            guild: Guild::deserialize(deserializer)?,
        })
    }
}

#[derive(Clone, Debug)]
pub struct GuildDeleteEvent {
    pub guild: PartialGuild,
}

#[cfg(feature = "cache")]
impl CacheUpdate for GuildDeleteEvent {
    type Output = Arc<RwLock<Guild>>;

    fn update(&mut self, cache: &mut Cache) -> Option<Self::Output> {
        // Remove channel entries for the guild if the guild is found.
        cache.guilds.remove(&self.guild.id).map(|guild| {
            for channel_id in guild.write().channels.keys() {
                cache.channels.remove(channel_id);
            }

            guild
        })
    }
}

impl<'de> Deserialize<'de> for GuildDeleteEvent {
    fn deserialize<D: Deserializer<'de>>(deserializer: D) -> StdResult<Self, D::Error> {
        Ok(Self {
            guild: PartialGuild::deserialize(deserializer)?,
        })
    }
}

#[derive(Clone, Debug, Deserialize)]
pub struct GuildEmojisUpdateEvent {
    #[serde(deserialize_with = "deserialize_emojis")] pub emojis: HashMap<EmojiId, Emoji>,
    pub guild_id: GuildId,
}

#[cfg(feature = "cache")]
impl CacheUpdate for GuildEmojisUpdateEvent {
    type Output = ();

    fn update(&mut self, cache: &mut Cache) -> Option<()> {
        cache.guilds.get_mut(&self.guild_id).map(|guild| {
            guild.with_mut(|g| g.emojis.extend(self.emojis.clone()))
        });

        None
    }
}

#[derive(Clone, Debug, Deserialize)]
pub struct GuildIntegrationsUpdateEvent {
    pub guild_id: GuildId,
}

#[derive(Clone, Debug)]
pub struct GuildMemberAddEvent {
    pub guild_id: GuildId,
    pub member: Member,
}

#[cfg(feature = "cache")]
impl CacheUpdate for GuildMemberAddEvent {
    type Output = ();

    fn update(&mut self, cache: &mut Cache) -> Option<()> {
        let user_id = self.member.user.with(|u| u.id);
        cache.update_user_entry(&self.member.user.read());

        // Always safe due to being inserted above.
        self.member.user = Arc::clone(&cache.users[&user_id]);

        cache.guilds.get_mut(&self.guild_id).map(|guild| {
            guild.with_mut(|guild| {
                guild.member_count += 1;
                guild.members.insert(user_id, self.member.clone());
            })
        });

        None
    }
}


impl<'de> Deserialize<'de> for GuildMemberAddEvent {
    fn deserialize<D: Deserializer<'de>>(deserializer: D) -> StdResult<Self, D::Error> {
        let map = JsonMap::deserialize(deserializer)?;

        let guild_id = map.get("guild_id")
            .ok_or_else(|| DeError::custom("missing member add guild id"))
            .and_then(|v| GuildId::deserialize(v.clone()))
            .map_err(DeError::custom)?;

        Ok(GuildMemberAddEvent {
            guild_id: guild_id,
            member: Member::deserialize(Value::Object(map))
                .map_err(DeError::custom)?,
        })
    }
}

#[derive(Clone, Debug, Deserialize)]
pub struct GuildMemberRemoveEvent {
    pub guild_id: GuildId,
    pub user: User,
}

#[cfg(feature = "cache")]
impl CacheUpdate for GuildMemberRemoveEvent {
    type Output = Member;

    fn update(&mut self, cache: &mut Cache) -> Option<Self::Output> {
        cache.guilds.get_mut(&self.guild_id).and_then(|guild| {
            guild.with_mut(|guild| {
                guild.member_count -= 1;
                guild.members.remove(&self.user.id)
            })
        })
    }
}

#[derive(Clone, Debug, Deserialize)]
pub struct GuildMemberUpdateEvent {
    pub guild_id: GuildId,
    pub nick: Option<String>,
    pub roles: Vec<RoleId>,
    pub user: User,
}

#[cfg(feature = "cache")]
impl CacheUpdate for GuildMemberUpdateEvent {
    type Output = Member;

    fn update(&mut self, cache: &mut Cache) -> Option<Self::Output> {
        cache.update_user_entry(&self.user);

        if let Some(guild) = cache.guilds.get_mut(&self.guild_id) {
            let mut guild = guild.write();

            let mut found = false;

            let item = if let Some(member) = guild.members.get_mut(&self.user.id) {
                let item = Some(member.clone());

                member.nick.clone_from(&self.nick);
                member.roles.clone_from(&self.roles);
                member.user.write().clone_from(&self.user);

                found = true;

                item
            } else {
                None
            };

            if !found {
                guild.members.insert(
                    self.user.id,
                    Member {
                        deaf: false,
                        guild_id: self.guild_id,
                        joined_at: None,
                        mute: false,
                        nick: self.nick.clone(),
                        roles: self.roles.clone(),
                        user: Arc::new(RwLock::new(self.user.clone())),
                    },
                );
            }

            item
        } else {
            None
        }
    }
}

#[derive(Clone, Debug)]
pub struct GuildMembersChunkEvent {
    pub guild_id: GuildId,
    pub members: HashMap<UserId, Member>,
}

#[cfg(feature = "cache")]
impl CacheUpdate for GuildMembersChunkEvent {
    type Output = ();

    fn update(&mut self, cache: &mut Cache) -> Option<()> {
        for member in self.members.values() {
            cache.update_user_entry(&member.user.read());
        }

        cache.guilds.get_mut(&self.guild_id).map(|guild| {
            guild.with_mut(|g| g.members.extend(self.members.clone()))
        });

        None
    }
}

impl<'de> Deserialize<'de> for GuildMembersChunkEvent {
    fn deserialize<D: Deserializer<'de>>(deserializer: D) -> StdResult<Self, D::Error> {
        let mut map = JsonMap::deserialize(deserializer)?;

        let guild_id = map.get("guild_id")
            .ok_or_else(|| DeError::custom("missing member chunk guild id"))
            .and_then(|v| GuildId::deserialize(v.clone()))
            .map_err(DeError::custom)?;

        let mut members = map.remove("members")
            .ok_or_else(|| DeError::custom("missing member chunk members"))?;

        if let Some(members) = members.as_array_mut() {
            let num = Value::Number(Number::from(guild_id.0));

            for member in members {
                if let Some(map) = member.as_object_mut() {
                    map.insert("guild_id".to_string(), num.clone());
                }
            }
        }

        let members: HashMap<UserId, Member> =
            Deserialize::deserialize(members).map_err(DeError::custom)?;

        Ok(GuildMembersChunkEvent {
            guild_id: guild_id,
            members: members,
        })
    }
}

#[derive(Clone, Debug, Deserialize)]
pub struct GuildRoleCreateEvent {
    pub guild_id: GuildId,
    pub role: Role,
}

#[cfg(feature = "cache")]
impl CacheUpdate for GuildRoleCreateEvent {
    type Output = ();

    fn update(&mut self, cache: &mut Cache) -> Option<()> {
        cache.guilds.get_mut(&self.guild_id).map(|guild| {
            guild
                .write()
                .roles
                .insert(self.role.id, self.role.clone())
        });

        None
    }
}

#[derive(Clone, Debug, Deserialize)]
pub struct GuildRoleDeleteEvent {
    pub guild_id: GuildId,
    pub role_id: RoleId,
}

#[cfg(feature = "cache")]
impl CacheUpdate for GuildRoleDeleteEvent {
    type Output = Role;

    fn update(&mut self, cache: &mut Cache) -> Option<Self::Output> {
        cache
            .guilds
            .get_mut(&self.guild_id)
            .and_then(|guild| guild.with_mut(|g| g.roles.remove(&self.role_id)))
    }
}

#[derive(Clone, Debug, Deserialize)]
pub struct GuildRoleUpdateEvent {
    pub guild_id: GuildId,
    pub role: Role,
}

#[cfg(feature = "cache")]
impl CacheUpdate for GuildRoleUpdateEvent {
    type Output = Role;

    fn update(&mut self, cache: &mut Cache) -> Option<Self::Output> {
        cache.guilds.get_mut(&self.guild_id).and_then(|guild| {
            guild.with_mut(|g| {
                g.roles
                    .get_mut(&self.role.id)
                    .map(|role| mem::replace(role, self.role.clone()))
            })
        })
    }
}

#[derive(Clone, Debug, Deserialize)]
pub struct GuildUnavailableEvent {
    #[serde(rename = "id")] pub guild_id: GuildId,
}

#[cfg(feature = "cache")]
impl CacheUpdate for GuildUnavailableEvent {
    type Output = ();

    fn update(&mut self, cache: &mut Cache) -> Option<()> {
        cache.unavailable_guilds.insert(self.guild_id);
        cache.guilds.remove(&self.guild_id);

        None
    }
}

#[derive(Clone, Debug)]
pub struct GuildUpdateEvent {
    pub guild: PartialGuild,
}

#[cfg(feature = "cache")]
impl CacheUpdate for GuildUpdateEvent {
    type Output = ();

    fn update(&mut self, cache: &mut Cache) -> Option<()> {
        cache.guilds.get_mut(&self.guild.id).map(|guild| {
            let mut guild = guild.write();

            guild.afk_timeout = self.guild.afk_timeout;
            guild.afk_channel_id.clone_from(&self.guild.afk_channel_id);
            guild.icon.clone_from(&self.guild.icon);
            guild.name.clone_from(&self.guild.name);
            guild.owner_id.clone_from(&self.guild.owner_id);
            guild.region.clone_from(&self.guild.region);
            guild.roles.clone_from(&self.guild.roles);
            guild.verification_level = self.guild.verification_level;
        });

        None
    }
}

impl<'de> Deserialize<'de> for GuildUpdateEvent {
    fn deserialize<D: Deserializer<'de>>(deserializer: D) -> StdResult<Self, D::Error> {
        Ok(Self {
            guild: PartialGuild::deserialize(deserializer)?,
        })
    }
}

#[derive(Clone, Debug)]
pub struct MessageCreateEvent {
    pub message: Message,
}

impl<'de> Deserialize<'de> for MessageCreateEvent {
    fn deserialize<D: Deserializer<'de>>(deserializer: D) -> StdResult<Self, D::Error> {
        Ok(Self {
            message: Message::deserialize(deserializer)?,
        })
    }
}

#[derive(Clone, Debug, Deserialize)]
pub struct MessageDeleteBulkEvent {
    pub channel_id: ChannelId,
    pub ids: Vec<MessageId>,
}

#[derive(Clone, Copy, Debug, Deserialize)]
pub struct MessageDeleteEvent {
    pub channel_id: ChannelId,
    #[serde(rename = "id")] pub message_id: MessageId,
}

#[derive(Clone, Debug, Deserialize)]
pub struct MessageUpdateEvent {
    pub id: MessageId,
    pub channel_id: ChannelId,
    pub kind: Option<MessageType>,
    pub content: Option<String>,
    pub nonce: Option<String>,
    pub tts: Option<bool>,
    pub pinned: Option<bool>,
    pub timestamp: Option<DateTime<FixedOffset>>,
    pub edited_timestamp: Option<DateTime<FixedOffset>>,
    pub author: Option<User>,
    pub mention_everyone: Option<bool>,
    pub mentions: Option<Vec<User>>,
    pub mention_roles: Option<Vec<RoleId>>,
    pub attachments: Option<Vec<Attachment>>,
    pub embeds: Option<Vec<Value>>,
}

#[derive(Clone, Debug)]
pub struct PresenceUpdateEvent {
    pub guild_id: Option<GuildId>,
    pub presence: Presence,
    pub roles: Option<Vec<RoleId>>,
}

#[cfg(feature = "cache")]
impl CacheUpdate for PresenceUpdateEvent {
    type Output = ();

    fn update(&mut self, cache: &mut Cache) -> Option<()> {
        let user_id = self.presence.user_id;

        if let Some(user) = self.presence.user.as_mut() {
<<<<<<< HEAD
            cache.update_user_entry(&user.read());
            *user = cache.users[&user_id].clone();
=======
            cache.update_user_entry(&user.read().unwrap());
            *user = Arc::clone(&cache.users[&user_id]);
>>>>>>> abe80955
        }

        if let Some(guild_id) = self.guild_id {
            if let Some(guild) = cache.guilds.get_mut(&guild_id) {
                let mut guild = guild.write();

                // If the member went offline, remove them from the presence list.
                if self.presence.status == OnlineStatus::Offline {
                    guild.presences.remove(&self.presence.user_id);
                } else {
                    guild
                        .presences
                        .insert(self.presence.user_id, self.presence.clone());
                }
            }
        } else if self.presence.status == OnlineStatus::Offline {
            cache.presences.remove(&self.presence.user_id);
        } else {
            cache
                .presences
                .insert(self.presence.user_id, self.presence.clone());
        }

        None
    }
}

impl<'de> Deserialize<'de> for PresenceUpdateEvent {
    fn deserialize<D: Deserializer<'de>>(deserializer: D) -> StdResult<Self, D::Error> {
        let mut map = JsonMap::deserialize(deserializer)?;

        let guild_id = match map.remove("guild_id") {
            Some(v) => serde_json::from_value::<Option<GuildId>>(v)
                .map_err(DeError::custom)?,
            None => None,
        };
        let roles = match map.remove("roles") {
            Some(v) => serde_json::from_value::<Option<Vec<RoleId>>>(v)
                .map_err(DeError::custom)?,
            None => None,
        };
        let presence = Presence::deserialize(Value::Object(map))
            .map_err(DeError::custom)?;

        Ok(Self {
            guild_id: guild_id,
            presence: presence,
            roles: roles,
        })
    }
}

#[derive(Clone, Debug)]
pub struct PresencesReplaceEvent {
    pub presences: Vec<Presence>,
}

#[cfg(feature = "cache")]
impl CacheUpdate for PresencesReplaceEvent {
    type Output = ();

    fn update(&mut self, cache: &mut Cache) -> Option<()> {
        cache.presences.extend({
            let mut p: HashMap<UserId, Presence> = HashMap::default();

            for presence in &self.presences {
                p.insert(presence.user_id, presence.clone());
            }

            p
        });

        None
    }
}

impl<'de> Deserialize<'de> for PresencesReplaceEvent {
    fn deserialize<D: Deserializer<'de>>(deserializer: D) -> StdResult<Self, D::Error> {
        let presences: Vec<Presence> = Deserialize::deserialize(deserializer)?;

        Ok(Self {
            presences: presences,
        })
    }
}

#[derive(Clone, Debug)]
pub struct ReactionAddEvent {
    pub reaction: Reaction,
}

impl<'de> Deserialize<'de> for ReactionAddEvent {
    fn deserialize<D: Deserializer<'de>>(deserializer: D) -> StdResult<Self, D::Error> {
        Ok(Self {
            reaction: Reaction::deserialize(deserializer)?,
        })
    }
}

#[derive(Clone, Debug)]
pub struct ReactionRemoveEvent {
    pub reaction: Reaction,
}

impl<'de> Deserialize<'de> for ReactionRemoveEvent {
    fn deserialize<D: Deserializer<'de>>(deserializer: D) -> StdResult<Self, D::Error> {
        Ok(Self {
            reaction: Reaction::deserialize(deserializer)?,
        })
    }
}

#[derive(Clone, Copy, Debug, Deserialize)]
pub struct ReactionRemoveAllEvent {
    pub channel_id: ChannelId,
    pub message_id: MessageId,
}

/// The "Ready" event, containing initial ready cache
#[derive(Clone, Debug)]
pub struct ReadyEvent {
    pub ready: Ready,
}

#[cfg(feature = "cache")]
impl CacheUpdate for ReadyEvent {
    type Output = ();

    fn update(&mut self, cache: &mut Cache) -> Option<()> {
        let mut ready = self.ready.clone();

        for guild in ready.guilds {
            match guild {
                GuildStatus::Offline(unavailable) => {
                    cache.guilds.remove(&unavailable.id);
                    cache.unavailable_guilds.insert(unavailable.id);
                },
                GuildStatus::OnlineGuild(guild) => {
                    cache.unavailable_guilds.remove(&guild.id);
                    cache.guilds.insert(guild.id, Arc::new(RwLock::new(guild)));
                },
                GuildStatus::OnlinePartialGuild(_) => {},
            }
        }

        // `ready.private_channels` will always be empty, and possibly be removed in the future.
        // So don't handle it at all.

        for (user_id, presence) in &mut ready.presences {
            if let Some(ref user) = presence.user {
                cache.update_user_entry(&user.read());
            }

            presence.user = cache.users.get(user_id).cloned();
        }

        cache.presences.extend(ready.presences);
        cache.shard_count = ready.shard.map_or(1, |s| s[1]);
        cache.user = ready.user;

        None
    }
}

impl<'de> Deserialize<'de> for ReadyEvent {
    fn deserialize<D: Deserializer<'de>>(deserializer: D) -> StdResult<Self, D::Error> {
        Ok(Self {
            ready: Ready::deserialize(deserializer)?,
        })
    }
}

#[derive(Clone, Debug, Deserialize)]
pub struct ResumedEvent {
    #[serde(rename = "_trace")] pub trace: Vec<Option<String>>,
}

#[derive(Clone, Debug, Deserialize)]
pub struct TypingStartEvent {
    pub channel_id: ChannelId,
    pub timestamp: u64,
    pub user_id: UserId,
}

#[derive(Clone, Debug)]
pub struct UnknownEvent {
    pub kind: String,
    pub value: Value,
}

#[derive(Clone, Debug)]
pub struct UserUpdateEvent {
    pub current_user: CurrentUser,
}

#[cfg(feature = "cache")]
impl CacheUpdate for UserUpdateEvent {
    type Output = CurrentUser;

    fn update(&mut self, cache: &mut Cache) -> Option<Self::Output> {
        Some(mem::replace(&mut cache.user, self.current_user.clone()))
    }
}

impl<'de> Deserialize<'de> for UserUpdateEvent {
    fn deserialize<D: Deserializer<'de>>(deserializer: D) -> StdResult<Self, D::Error> {
        Ok(Self {
            current_user: CurrentUser::deserialize(deserializer)?,
        })
    }
}

#[derive(Clone, Debug, Deserialize)]
pub struct VoiceServerUpdateEvent {
    pub channel_id: Option<ChannelId>,
    pub endpoint: Option<String>,
    pub guild_id: Option<GuildId>,
    pub token: String,
}


#[derive(Clone, Debug)]
pub struct VoiceStateUpdateEvent {
    pub guild_id: Option<GuildId>,
    pub voice_state: VoiceState,
}

#[cfg(feature = "cache")]
impl CacheUpdate for VoiceStateUpdateEvent {
    type Output = ();

    fn update(&mut self, cache: &mut Cache) -> Option<()> {
        if let Some(guild_id) = self.guild_id {
            if let Some(guild) = cache.guilds.get_mut(&guild_id) {
                let mut guild = guild.write();

                if self.voice_state.channel_id.is_some() {
                    // Update or add to the voice state list
                    {
                        let finding = guild.voice_states.get_mut(&self.voice_state.user_id);

                        if let Some(srv_state) = finding {
                            srv_state.clone_from(&self.voice_state);

                            return None;
                        }
                    }

                    guild
                        .voice_states
                        .insert(self.voice_state.user_id, self.voice_state.clone());
                } else {
                    // Remove the user from the voice state list
                    guild.voice_states.remove(&self.voice_state.user_id);
                }
            }

            return None;
        }

        None
    }
}

impl<'de> Deserialize<'de> for VoiceStateUpdateEvent {
    fn deserialize<D: Deserializer<'de>>(deserializer: D) -> StdResult<Self, D::Error> {
        let map = JsonMap::deserialize(deserializer)?;
        let guild_id = match map.get("guild_id") {
            Some(v) => Some(GuildId::deserialize(v.clone()).map_err(DeError::custom)?),
            None => None,
        };

        Ok(VoiceStateUpdateEvent {
            guild_id: guild_id,
            voice_state: VoiceState::deserialize(Value::Object(map))
                .map_err(DeError::custom)?,
        })
    }
}

#[derive(Clone, Debug, Deserialize)]
pub struct WebhookUpdateEvent {
    pub channel_id: ChannelId,
    pub guild_id: GuildId,
}

#[allow(large_enum_variant)]
#[derive(Debug, Clone)]
pub enum GatewayEvent {
    Dispatch(u64, Event),
    Heartbeat(u64),
    Reconnect,
    /// Whether the session can be resumed.
    InvalidateSession(bool),
    Hello(u64),
    HeartbeatAck,
}

impl GatewayEvent {
    #[cfg(feature = "gateway")]
    pub fn decode(value: Value) -> Result<Self> {
        let mut map = JsonMap::deserialize(value)?;

        let op = map.remove("op")
            .ok_or_else(|| DeError::custom("expected gateway event op"))
            .and_then(OpCode::deserialize)?;

        Ok(match op {
            OpCode::Event => {
                let s = map.remove("s")
                    .ok_or_else(|| DeError::custom("expected gateway event sequence"))
                    .and_then(u64::deserialize)?;
                let t = map.remove("t")
                    .ok_or_else(|| DeError::custom("expected gateway event type"))
                    .and_then(String::deserialize)?;
                let d = map.remove("d").ok_or_else(|| {
                    Error::Decode("expected gateway event d", Value::Object(map))
                })?;

                GatewayEvent::Dispatch(s, Event::decode(t, d)?)
            },
            OpCode::Heartbeat => {
                let s = map.remove("s")
                    .ok_or_else(|| DeError::custom("Expected heartbeat s"))
                    .and_then(u64::deserialize)?;

                GatewayEvent::Heartbeat(s)
            },
            OpCode::Reconnect => GatewayEvent::Reconnect,
            OpCode::InvalidSession => {
                let resumable = map.remove("d")
                    .ok_or_else(|| {
                        DeError::custom("expected gateway invalid session d")
                    })
                    .and_then(bool::deserialize)?;

                GatewayEvent::InvalidateSession(resumable)
            },
            OpCode::Hello => {
                let mut d = map.remove("d")
                    .ok_or_else(|| DeError::custom("expected gateway hello d"))
                    .and_then(JsonMap::deserialize)?;
                let interval = d.remove("heartbeat_interval")
                    .ok_or_else(|| DeError::custom("expected gateway hello interval"))
                    .and_then(u64::deserialize)?;

                GatewayEvent::Hello(interval)
            },
            OpCode::HeartbeatAck => GatewayEvent::HeartbeatAck,
            _ => return Err(Error::Gateway(GatewayError::InvalidOpCode)),
        })
    }
}

/// Event received over a websocket connection
#[allow(large_enum_variant)]
#[derive(Clone, Debug)]
pub enum Event {
    /// A [`Channel`] was created.
    ///
    /// Fires the [`Client::on_channel_create`] event.
    ///
    /// [`Channel`]: ../enum.Channel.html
    /// [`Client::on_channel_create`]: ../../client/struct.Client.html#on_channel_create
    ChannelCreate(ChannelCreateEvent),
    /// A [`Channel`] has been deleted.
    ///
    /// Fires the [`Client::on_channel_delete`] event.
    ///
    /// [`Channel`]: ../enum.Channel.html
    ChannelDelete(ChannelDeleteEvent),
    /// The pins for a [`Channel`] have been updated.
    ///
    /// Fires the [`Client::on_channel_pins_update`] event.
    ///
    /// [`Channel`]: ../enum.Channel.html
    /// [`Client::on_channel_pins_update`]:
    /// ../../client/struct.Client.html#on_channel_pins_update
    ChannelPinsUpdate(ChannelPinsUpdateEvent),
    /// A [`User`] has been added to a [`Group`].
    ///
    /// Fires the [`Client::on_recipient_add`] event.
    ///
    /// [`Client::on_recipient_add`]: ../../client/struct.Client.html#on_recipient_add
    /// [`User`]: ../struct.User.html
    ChannelRecipientAdd(ChannelRecipientAddEvent),
    /// A [`User`] has been removed from a [`Group`].
    ///
    /// Fires the [`Client::on_recipient_remove`] event.
    ///
    /// [`Client::on_recipient_remove`]: ../../client/struct.Client.html#on_recipient_remove
    /// [`User`]: ../struct.User.html
    ChannelRecipientRemove(ChannelRecipientRemoveEvent),
    /// A [`Channel`] has been updated.
    ///
    /// Fires the [`Client::on_channel_update`] event.
    ///
    /// [`Client::on_channel_update`]: ../../client/struct.Client.html#on_channel_update
    /// [`User`]: ../struct.User.html
    ChannelUpdate(ChannelUpdateEvent),
    GuildBanAdd(GuildBanAddEvent),
    GuildBanRemove(GuildBanRemoveEvent),
    GuildCreate(GuildCreateEvent),
    GuildDelete(GuildDeleteEvent),
    GuildEmojisUpdate(GuildEmojisUpdateEvent),
    GuildIntegrationsUpdate(GuildIntegrationsUpdateEvent),
    GuildMemberAdd(GuildMemberAddEvent),
    GuildMemberRemove(GuildMemberRemoveEvent),
    /// A member's roles have changed
    GuildMemberUpdate(GuildMemberUpdateEvent),
    GuildMembersChunk(GuildMembersChunkEvent),
    GuildRoleCreate(GuildRoleCreateEvent),
    GuildRoleDelete(GuildRoleDeleteEvent),
    GuildRoleUpdate(GuildRoleUpdateEvent),
    /// When a guild is unavailable, such as due to a Discord server outage.
    GuildUnavailable(GuildUnavailableEvent),
    GuildUpdate(GuildUpdateEvent),
    MessageCreate(MessageCreateEvent),
    MessageDelete(MessageDeleteEvent),
    MessageDeleteBulk(MessageDeleteBulkEvent),
    /// A message has been edited, either by the user or the system
    MessageUpdate(MessageUpdateEvent),
    /// A member's presence state (or username or avatar) has changed
    PresenceUpdate(PresenceUpdateEvent),
    /// The precense list of the user's friends should be replaced entirely
    PresencesReplace(PresencesReplaceEvent),
    /// A reaction was added to a message.
    ///
    /// Fires the [`on_message_reaction_add`] event handler.
    ///
    /// [`on_message_reaction_add`]: ../client/struct.Client.html#method.on_message_reaction_add
    ReactionAdd(ReactionAddEvent),
    /// A reaction was removed to a message.
    ///
    /// Fires the [`on_message_reaction_remove`] event handler.
    ///
    /// [`on_message_reaction_remove`]:
    /// ../client/struct.Client.html#method.on_message_reaction_remove
    ReactionRemove(ReactionRemoveEvent),
    /// A request was issued to remove all [`Reaction`]s from a [`Message`].
    ///
    /// Fires the [`on_reaction_remove_all`] event handler.
    ///
    /// [`Message`]: struct.Message.html
    /// [`Reaction`]: struct.Reaction.html
    /// [`on_reaction_remove_all`]: ../client/struct.Clint.html#method.on_reaction_remove_all
    ReactionRemoveAll(ReactionRemoveAllEvent),
    /// The first event in a connection, containing the initial ready cache.
    ///
    /// May also be received at a later time in the event of a reconnect.
    Ready(ReadyEvent),
    /// The connection has successfully resumed after a disconnect.
    Resumed(ResumedEvent),
    /// A user is typing; considered to last 5 seconds
    TypingStart(TypingStartEvent),
    /// Update to the logged-in user's information
    UserUpdate(UserUpdateEvent),
    /// A member's voice state has changed
    VoiceStateUpdate(VoiceStateUpdateEvent),
    /// Voice server information is available
    VoiceServerUpdate(VoiceServerUpdateEvent),
    /// A webhook for a [channel][`GuildChannel`] was updated in a [`Guild`].
    ///
    /// [`Guild`]: struct.Guild.html
    /// [`GuildChannel`]: struct.GuildChannel.html
    WebhookUpdate(WebhookUpdateEvent),
    /// An event type not covered by the above
    Unknown(UnknownEvent),
}

impl Event {
    #[allow(cyclomatic_complexity)]
    #[cfg(feature = "gateway")]
    fn decode(kind: String, value: Value) -> Result<Event> {
        Ok(match &kind[..] {
            "CHANNEL_CREATE" => Event::ChannelCreate(ChannelCreateEvent::deserialize(value)?),
            "CHANNEL_DELETE" => Event::ChannelDelete(ChannelDeleteEvent::deserialize(value)?),
            "CHANNEL_PINS_UPDATE" => {
                Event::ChannelPinsUpdate(ChannelPinsUpdateEvent::deserialize(value)?)
            },
            "CHANNEL_RECIPIENT_ADD" => {
                Event::ChannelRecipientAdd(ChannelRecipientAddEvent::deserialize(value)?)
            },
            "CHANNEL_RECIPIENT_REMOVE" => {
                Event::ChannelRecipientRemove(ChannelRecipientRemoveEvent::deserialize(value)?)
            },
            "CHANNEL_UPDATE" => Event::ChannelUpdate(ChannelUpdateEvent::deserialize(value)?),
            "GUILD_BAN_ADD" => Event::GuildBanAdd(GuildBanAddEvent::deserialize(value)?),
            "GUILD_BAN_REMOVE" => Event::GuildBanRemove(GuildBanRemoveEvent::deserialize(value)?),
            "GUILD_CREATE" => {
                let mut map = JsonMap::deserialize(value)?;

                if map.remove("unavailable")
                       .and_then(|v| v.as_bool())
                       .unwrap_or(false) {
                    Event::GuildUnavailable(GuildUnavailableEvent::deserialize(Value::Object(map))?)
                } else {
                    Event::GuildCreate(GuildCreateEvent::deserialize(Value::Object(map))?)
                }
            },
            "GUILD_DELETE" => {
                let mut map = JsonMap::deserialize(value)?;

                if map.remove("unavailable")
                       .and_then(|v| v.as_bool())
                       .unwrap_or(false) {
                    Event::GuildUnavailable(GuildUnavailableEvent::deserialize(Value::Object(map))?)
                } else {
                    Event::GuildDelete(GuildDeleteEvent::deserialize(Value::Object(map))?)
                }
            },
            "GUILD_EMOJIS_UPDATE" => {
                Event::GuildEmojisUpdate(GuildEmojisUpdateEvent::deserialize(value)?)
            },
            "GUILD_INTEGRATIONS_UPDATE" => {
                Event::GuildIntegrationsUpdate(GuildIntegrationsUpdateEvent::deserialize(value)?)
            },
            "GUILD_MEMBER_ADD" => Event::GuildMemberAdd(GuildMemberAddEvent::deserialize(value)?),
            "GUILD_MEMBER_REMOVE" => {
                Event::GuildMemberRemove(GuildMemberRemoveEvent::deserialize(value)?)
            },
            "GUILD_MEMBER_UPDATE" => {
                Event::GuildMemberUpdate(GuildMemberUpdateEvent::deserialize(value)?)
            },
            "GUILD_MEMBERS_CHUNK" => {
                Event::GuildMembersChunk(GuildMembersChunkEvent::deserialize(value)?)
            },
            "GUILD_ROLE_CREATE" => {
                Event::GuildRoleCreate(GuildRoleCreateEvent::deserialize(value)?)
            },
            "GUILD_ROLE_DELETE" => {
                Event::GuildRoleDelete(GuildRoleDeleteEvent::deserialize(value)?)
            },
            "GUILD_ROLE_UPDATE" => {
                Event::GuildRoleUpdate(GuildRoleUpdateEvent::deserialize(value)?)
            },
            "GUILD_UPDATE" => Event::GuildUpdate(GuildUpdateEvent::deserialize(value)?),
            "MESSAGE_CREATE" => Event::MessageCreate(MessageCreateEvent::deserialize(value)?),
            "MESSAGE_DELETE" => Event::MessageDelete(MessageDeleteEvent::deserialize(value)?),
            "MESSAGE_DELETE_BULK" => {
                Event::MessageDeleteBulk(MessageDeleteBulkEvent::deserialize(value)?)
            },
            "MESSAGE_REACTION_ADD" => Event::ReactionAdd(ReactionAddEvent::deserialize(value)?),
            "MESSAGE_REACTION_REMOVE" => {
                Event::ReactionRemove(ReactionRemoveEvent::deserialize(value)?)
            },
            "MESSAGE_REACTION_REMOVE_ALL" => {
                Event::ReactionRemoveAll(ReactionRemoveAllEvent::deserialize(value)?)
            },
            "MESSAGE_UPDATE" => Event::MessageUpdate(MessageUpdateEvent::deserialize(value)?),
            "PRESENCE_UPDATE" => Event::PresenceUpdate(PresenceUpdateEvent::deserialize(value)?),
            "PRESENCES_REPLACE" => {
                Event::PresencesReplace(PresencesReplaceEvent::deserialize(value)?)
            },
            "READY" => Event::Ready(ReadyEvent::deserialize(value)?),
            "RESUMED" => Event::Resumed(ResumedEvent::deserialize(value)?),
            "TYPING_START" => Event::TypingStart(TypingStartEvent::deserialize(value)?),
            "USER_UPDATE" => Event::UserUpdate(UserUpdateEvent::deserialize(value)?),
            "VOICE_SERVER_UPDATE" => {
                Event::VoiceServerUpdate(VoiceServerUpdateEvent::deserialize(value)?)
            },
            "VOICE_STATE_UPDATE" => {
                Event::VoiceStateUpdate(VoiceStateUpdateEvent::deserialize(value)?)
            },
            "WEBHOOKS_UPDATE" => Event::WebhookUpdate(WebhookUpdateEvent::deserialize(value)?),
            _ => Event::Unknown(UnknownEvent {
                kind: kind,
                value: value,
            }),
        })
    }
}

#[allow(missing_docs)]
#[derive(Clone, Copy, Debug, Deserialize)]
pub struct VoiceHeartbeat {
    pub heartbeat_interval: u64,
}

#[allow(missing_docs)]
#[derive(Clone, Debug, Deserialize)]
pub struct VoiceHello {
    pub heartbeat_interval: u64,
    pub ip: String,
    pub modes: Vec<String>,
    pub port: u16,
    pub ssrc: u32,
}

#[allow(missing_docs)]
#[derive(Clone, Debug, Deserialize)]
pub struct VoiceSessionDescription {
    pub mode: String,
    pub secret_key: Vec<u8>,
}

#[allow(missing_docs)]
#[derive(Clone, Copy, Debug, Deserialize)]
pub struct VoiceSpeaking {
    pub speaking: bool,
    pub ssrc: u32,
    pub user_id: UserId,
}

/// A representation of data received for [`voice`] events.
///
/// [`voice`]: ../../voice/index.html
#[derive(Clone, Debug)]
pub enum VoiceEvent {
    /// A voice heartbeat.
    Heartbeat(VoiceHeartbeat),
    /// A "hello" was received with initial voice data, such as the
    /// [`heartbeat_interval`].
    ///
    /// [`heartbeat_interval`]: struct.VoiceHello.html#structfield.heartbeat_interval
    Hello(VoiceHello),
    /// A simple keepalive event.
    KeepAlive,
    /// A voice event describing the current session.
    Ready(VoiceSessionDescription),
    /// A voice event denoting that someone is speaking.
    Speaking(VoiceSpeaking),
    /// An unknown voice event not registered.
    Unknown(VoiceOpCode, Value),
}

impl VoiceEvent {
    #[cfg(feature = "voice")]
    pub(crate) fn decode(value: Value) -> Result<VoiceEvent> {
        let mut map = JsonMap::deserialize(value)?;

        let op = match map.remove("op") {
            Some(v) => VoiceOpCode::deserialize(v)
                .map_err(JsonError::from)
                .map_err(Error::from)?,
            None => return Err(Error::Decode("expected voice event op", Value::Object(map))),
        };

        let d = match map.remove("d") {
            Some(v) => JsonMap::deserialize(v)
                .map_err(JsonError::from)
                .map_err(Error::from)?,
            None => {
                return Err(Error::Decode(
                    "expected voice gateway d",
                    Value::Object(map),
                ))
            },
        };
        let v = Value::Object(d);

        Ok(match op {
            VoiceOpCode::Heartbeat => VoiceEvent::Heartbeat(VoiceHeartbeat::deserialize(v)?),
            VoiceOpCode::Hello => VoiceEvent::Hello(VoiceHello::deserialize(v)?),
            VoiceOpCode::KeepAlive => VoiceEvent::KeepAlive,
            VoiceOpCode::SessionDescription => {
                VoiceEvent::Ready(VoiceSessionDescription::deserialize(v)?)
            },
            VoiceOpCode::Speaking => VoiceEvent::Speaking(VoiceSpeaking::deserialize(v)?),
            other => VoiceEvent::Unknown(other, v),
        })
    }
}<|MERGE_RESOLUTION|>--- conflicted
+++ resolved
@@ -110,11 +110,7 @@
             },
             Channel::Category(ref category) => cache
                 .categories
-<<<<<<< HEAD
-                .insert(category.read().id, category.clone())
-=======
-                .insert(category.read().unwrap().id, Arc::clone(category))
->>>>>>> abe80955
+                .insert(category.read().id, Arc::clone(category))
                 .map(Channel::Category),
         }
     }
@@ -344,13 +340,8 @@
         let mut guild = self.guild.clone();
 
         for (user_id, member) in &mut guild.members {
-<<<<<<< HEAD
             cache.update_user_entry(&member.user.read());
-            let user = cache.users[user_id].clone();
-=======
-            cache.update_user_entry(&member.user.read().unwrap());
             let user = Arc::clone(&cache.users[user_id]);
->>>>>>> abe80955
 
             member.user = Arc::clone(&user);
         }
@@ -774,13 +765,8 @@
         let user_id = self.presence.user_id;
 
         if let Some(user) = self.presence.user.as_mut() {
-<<<<<<< HEAD
             cache.update_user_entry(&user.read());
-            *user = cache.users[&user_id].clone();
-=======
-            cache.update_user_entry(&user.read().unwrap());
             *user = Arc::clone(&cache.users[&user_id]);
->>>>>>> abe80955
         }
 
         if let Some(guild_id) = self.guild_id {
